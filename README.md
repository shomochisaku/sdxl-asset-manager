# SDXL Asset Manager

画像生成ワークフロー統合システム - Stable Diffusion XLの素材管理と生成ログを一元管理するツール

## 概要

本システムは以下の機能を提供します：
- 購入素材（モデル/LoRA/プロンプト/パラメータ）の管理
- 自作生成ログの記録と検索
- Notion DBとの同期
- ComfyUIとの連携
- LLMエージェントによる最適化提案

## 必要要件

- Python 3.12+
- SQLite3
- Notion API トークン
- ComfyUI（オプション）

## セットアップ

### 🚀 新しい端末での開発環境構築

#### 1. 前提条件
- Python 3.12+ （必須）
- Git
- GitHub CLI (Claude GitHub App連携用)

#### 2. リポジトリセットアップ
```bash
# リポジトリクローン
git clone https://github.com/shomochisaku/sdxl-asset-manager.git
cd sdxl-asset-manager

# 現在のブランチ確認
git branch -a
git checkout main
```

#### 3. Python環境セットアップ
```bash
# Python 3.12確認
python3 --version

# 依存関係インストール
pip install -r requirements.txt

# 開発ツールインストール
pip install mypy pytest ruff
```

#### 4. 環境変数設定
```bash
# .envファイル作成
touch .env

# 必要に応じて以下を設定
echo "NOTION_API_KEY=your_notion_api_key" >> .env
echo "NOTION_DATABASE_ID=your_database_id" >> .env
echo "COMFYUI_HOST=localhost:8188" >> .env
```

#### 5. 動作確認
```bash
# テスト実行
python3 -m pytest

# 型チェック
python3 -m mypy src/

# リンター（現在一時無効化中）
python3 -m ruff check src/

# YAMLローダーテスト
python3 -c "from src.yaml_loader import YAMLLoader; print('✅ YAML Loader OK')"
```

#### 6. GitHub CLI設定（Claude連携用）
```bash
# GitHub CLIインストール確認
gh --version

# GitHub認証（必要に応じて）
gh auth login

# Issueでの@claudeメンション使用可能
gh issue list
```

### 📁 プロジェクト構造
```
sdxl-asset-manager/
├── src/
│   ├── models/database.py      # SQLAlchemyモデル
│   ├── utils/db_*.py          # データベースユーティリティ
│   └── yaml_loader.py         # YAMLローダー
├── tests/                     # テストスイート
├── data/
│   └── yamls/                 # YAMLファイル格納
├── CLAUDE.md                  # 開発ガイド
└── requirements.txt           # 依存関係
```

## 使い方

### CLI コマンド（実装予定）

CLIは以下の方法で実行できます：

#### 方法1: モジュールとして実行 (開発時)
```bash
# データベース初期化
<<<<<<< HEAD
python -m src db init

# YAMLファイルの処理
python -m src yaml load path/to/prompt.yml

# データベース検索
python -m src search "masterpiece 1girl"

# データベースステータス確認
python -m src db status
```

#### 方法2: インストール後のコマンド (本番運用)
```bash
# パッケージをインストール
pip install -e .

# コマンドとして実行
sdxl-asset-manager db init
sdxl-asset-manager yaml load path/to/prompt.yml
sdxl-asset-manager search "masterpiece 1girl"
sdxl-asset-manager db status
```

#### 方法3: 直接実行 (開発時)
```bash
# 直接Pythonファイルを実行
python src/cli.py --help
python src/cli.py db init
=======
sdxl-manager db init

# YAMLファイル読み込み
sdxl-manager yaml load data/yamls/ --recursive

# プロンプト検索
sdxl-manager search "masterpiece 1girl" --type prompt

# 実行履歴表示
sdxl-manager run list --status Final
>>>>>>> 60c19480
```

**注意**: CLI機能は現在実装中です（Issue #13）。完成までは直接Pythonモジュールを使用してください。

### データ構造

#### YAML形式（Notion管理）
```yaml
run_title: "作品タイトル"
model: "モデル名"
loras: ["LoRA名"]
prompt: "プロンプト"
negative: "ネガティブプロンプト"
cfg: 7.0
steps: 20
```

## 開発

### Claude GitHub App連携開発フロー

このプロジェクトは**Claude GitHub App**を使用した自動実装に対応しています。

#### Issue作成 → 自動実装フロー
1. **Issue作成**: 機能要望をGitHub Issueとして作成
2. **@claudeメンション**: Issue内で`@claude この Issue を実装してください`
3. **自動実装**: Claude GitHub Appが自動でコード実装・テスト作成
4. **PR確認**: 生成されたPull Requestをレビュー・マージ

#### 開発ツール確認
```bash
# テスト実行
python3 -m pytest

# 型チェック  
python3 -m mypy src/

# リンター（一時無効化中）
python3 -m ruff check src/
```

### 手動開発時の注意事項
- **CLAUDE.md**を必ず確認（プロジェクト固有のガイドライン）
- **既存モジュール**を活用（DatabaseManager, YAMLLoader）
- **テスト**は必須（pytest + mypy + ruff）

### トラブルシューティング

#### よくある問題
- **Python 3.12未満**: 型ヒント構文エラー
- **依存関係不足**: `pip install -r requirements.txt`で解決
- **import エラー**: `PYTHONPATH`設定または`python -m`使用

#### サポート
- **開発ガイド**: [CLAUDE.md](CLAUDE.md)参照
- **Issue**: GitHub Issueで質問・バグ報告
- **実装依頼**: @claudeメンションで自動実装

## ライセンス

MIT License<|MERGE_RESOLUTION|>--- conflicted
+++ resolved
@@ -1,216 +1,208 @@
-# SDXL Asset Manager
-
-画像生成ワークフロー統合システム - Stable Diffusion XLの素材管理と生成ログを一元管理するツール
-
-## 概要
-
-本システムは以下の機能を提供します：
-- 購入素材（モデル/LoRA/プロンプト/パラメータ）の管理
-- 自作生成ログの記録と検索
-- Notion DBとの同期
-- ComfyUIとの連携
-- LLMエージェントによる最適化提案
-
-## 必要要件
-
-- Python 3.12+
-- SQLite3
-- Notion API トークン
-- ComfyUI（オプション）
-
-## セットアップ
-
-### 🚀 新しい端末での開発環境構築
-
-#### 1. 前提条件
-- Python 3.12+ （必須）
-- Git
-- GitHub CLI (Claude GitHub App連携用)
-
-#### 2. リポジトリセットアップ
-```bash
-# リポジトリクローン
-git clone https://github.com/shomochisaku/sdxl-asset-manager.git
-cd sdxl-asset-manager
-
-# 現在のブランチ確認
-git branch -a
-git checkout main
-```
-
-#### 3. Python環境セットアップ
-```bash
-# Python 3.12確認
-python3 --version
-
-# 依存関係インストール
-pip install -r requirements.txt
-
-# 開発ツールインストール
-pip install mypy pytest ruff
-```
-
-#### 4. 環境変数設定
-```bash
-# .envファイル作成
-touch .env
-
-# 必要に応じて以下を設定
-echo "NOTION_API_KEY=your_notion_api_key" >> .env
-echo "NOTION_DATABASE_ID=your_database_id" >> .env
-echo "COMFYUI_HOST=localhost:8188" >> .env
-```
-
-#### 5. 動作確認
-```bash
-# テスト実行
-python3 -m pytest
-
-# 型チェック
-python3 -m mypy src/
-
-# リンター（現在一時無効化中）
-python3 -m ruff check src/
-
-# YAMLローダーテスト
-python3 -c "from src.yaml_loader import YAMLLoader; print('✅ YAML Loader OK')"
-```
-
-#### 6. GitHub CLI設定（Claude連携用）
-```bash
-# GitHub CLIインストール確認
-gh --version
-
-# GitHub認証（必要に応じて）
-gh auth login
-
-# Issueでの@claudeメンション使用可能
-gh issue list
-```
-
-### 📁 プロジェクト構造
-```
-sdxl-asset-manager/
-├── src/
-│   ├── models/database.py      # SQLAlchemyモデル
-│   ├── utils/db_*.py          # データベースユーティリティ
-│   └── yaml_loader.py         # YAMLローダー
-├── tests/                     # テストスイート
-├── data/
-│   └── yamls/                 # YAMLファイル格納
-├── CLAUDE.md                  # 開発ガイド
-└── requirements.txt           # 依存関係
-```
-
-## 使い方
-
-### CLI コマンド（実装予定）
-
-CLIは以下の方法で実行できます：
-
-#### 方法1: モジュールとして実行 (開発時)
-```bash
-# データベース初期化
-<<<<<<< HEAD
-python -m src db init
-
-# YAMLファイルの処理
-python -m src yaml load path/to/prompt.yml
-
-# データベース検索
-python -m src search "masterpiece 1girl"
-
-# データベースステータス確認
-python -m src db status
-```
-
-#### 方法2: インストール後のコマンド (本番運用)
-```bash
-# パッケージをインストール
-pip install -e .
-
-# コマンドとして実行
-sdxl-asset-manager db init
-sdxl-asset-manager yaml load path/to/prompt.yml
-sdxl-asset-manager search "masterpiece 1girl"
-sdxl-asset-manager db status
-```
-
-#### 方法3: 直接実行 (開発時)
-```bash
-# 直接Pythonファイルを実行
-python src/cli.py --help
-python src/cli.py db init
-=======
-sdxl-manager db init
-
-# YAMLファイル読み込み
-sdxl-manager yaml load data/yamls/ --recursive
-
-# プロンプト検索
-sdxl-manager search "masterpiece 1girl" --type prompt
-
-# 実行履歴表示
-sdxl-manager run list --status Final
->>>>>>> 60c19480
-```
-
-**注意**: CLI機能は現在実装中です（Issue #13）。完成までは直接Pythonモジュールを使用してください。
-
-### データ構造
-
-#### YAML形式（Notion管理）
-```yaml
-run_title: "作品タイトル"
-model: "モデル名"
-loras: ["LoRA名"]
-prompt: "プロンプト"
-negative: "ネガティブプロンプト"
-cfg: 7.0
-steps: 20
-```
-
-## 開発
-
-### Claude GitHub App連携開発フロー
-
-このプロジェクトは**Claude GitHub App**を使用した自動実装に対応しています。
-
-#### Issue作成 → 自動実装フロー
-1. **Issue作成**: 機能要望をGitHub Issueとして作成
-2. **@claudeメンション**: Issue内で`@claude この Issue を実装してください`
-3. **自動実装**: Claude GitHub Appが自動でコード実装・テスト作成
-4. **PR確認**: 生成されたPull Requestをレビュー・マージ
-
-#### 開発ツール確認
-```bash
-# テスト実行
-python3 -m pytest
-
-# 型チェック  
-python3 -m mypy src/
-
-# リンター（一時無効化中）
-python3 -m ruff check src/
-```
-
-### 手動開発時の注意事項
-- **CLAUDE.md**を必ず確認（プロジェクト固有のガイドライン）
-- **既存モジュール**を活用（DatabaseManager, YAMLLoader）
-- **テスト**は必須（pytest + mypy + ruff）
-
-### トラブルシューティング
-
-#### よくある問題
-- **Python 3.12未満**: 型ヒント構文エラー
-- **依存関係不足**: `pip install -r requirements.txt`で解決
-- **import エラー**: `PYTHONPATH`設定または`python -m`使用
-
-#### サポート
-- **開発ガイド**: [CLAUDE.md](CLAUDE.md)参照
-- **Issue**: GitHub Issueで質問・バグ報告
-- **実装依頼**: @claudeメンションで自動実装
-
-## ライセンス
-
+# SDXL Asset Manager
+
+画像生成ワークフロー統合システム - Stable Diffusion XLの素材管理と生成ログを一元管理するツール
+
+## 概要
+
+本システムは以下の機能を提供します：
+- 購入素材（モデル/LoRA/プロンプト/パラメータ）の管理
+- 自作生成ログの記録と検索
+- Notion DBとの同期
+- ComfyUIとの連携
+- LLMエージェントによる最適化提案
+
+## 必要要件
+
+- Python 3.12+
+- SQLite3
+- Notion API トークン
+- ComfyUI（オプション）
+
+## セットアップ
+
+### 🚀 新しい端末での開発環境構築
+
+#### 1. 前提条件
+- Python 3.12+ （必須）
+- Git
+- GitHub CLI (Claude GitHub App連携用)
+
+#### 2. リポジトリセットアップ
+```bash
+# リポジトリクローン
+git clone https://github.com/shomochisaku/sdxl-asset-manager.git
+cd sdxl-asset-manager
+
+# 現在のブランチ確認
+git branch -a
+git checkout main
+```
+
+#### 3. Python環境セットアップ
+```bash
+# Python 3.12確認
+python3 --version
+
+# 依存関係インストール
+pip install -r requirements.txt
+
+# 開発ツールインストール
+pip install mypy pytest ruff
+```
+
+#### 4. 環境変数設定
+```bash
+# .envファイル作成
+touch .env
+
+# 必要に応じて以下を設定
+echo "NOTION_API_KEY=your_notion_api_key" >> .env
+echo "NOTION_DATABASE_ID=your_database_id" >> .env
+echo "COMFYUI_HOST=localhost:8188" >> .env
+```
+
+#### 5. 動作確認
+```bash
+# テスト実行
+python3 -m pytest
+
+# 型チェック
+python3 -m mypy src/
+
+# リンター（現在一時無効化中）
+python3 -m ruff check src/
+
+# YAMLローダーテスト
+python3 -c "from src.yaml_loader import YAMLLoader; print('✅ YAML Loader OK')"
+```
+
+#### 6. GitHub CLI設定（Claude連携用）
+```bash
+# GitHub CLIインストール確認
+gh --version
+
+# GitHub認証（必要に応じて）
+gh auth login
+
+# Issueでの@claudeメンション使用可能
+gh issue list
+```
+
+### 📁 プロジェクト構造
+```
+sdxl-asset-manager/
+├── src/
+│   ├── models/database.py      # SQLAlchemyモデル
+│   ├── utils/db_*.py          # データベースユーティリティ
+│   └── yaml_loader.py         # YAMLローダー
+├── tests/                     # テストスイート
+├── data/
+│   └── yamls/                 # YAMLファイル格納
+├── CLAUDE.md                  # 開発ガイド
+└── requirements.txt           # 依存関係
+```
+
+## 使い方
+
+### CLI コマンド ✅ 実装完了
+
+CLIは以下の方法で実行できます：
+
+#### 方法1: モジュールとして実行 (開発時)
+```bash
+# データベース初期化
+python -m src db init
+
+# YAMLファイルの処理
+python -m src yaml load data/yamls/ --recursive
+
+# データベース検索
+python -m src search prompt "masterpiece 1girl" --limit 10
+
+# 実行履歴表示
+python -m src run list --status Final
+
+# データベースステータス確認
+python -m src db status
+```
+
+#### 方法2: インストール後のコマンド (本番運用)
+```bash
+# パッケージをインストール
+pip install -e .
+
+# コマンドとして実行
+sdxl-asset-manager db init
+sdxl-asset-manager yaml load data/yamls/ --recursive
+sdxl-asset-manager search prompt "masterpiece 1girl" 
+sdxl-asset-manager run list --status Final
+sdxl-asset-manager db status
+```
+
+#### 方法3: 直接実行 (開発時)
+```bash
+# 直接Pythonファイルを実行
+python src/cli.py --help
+python src/cli.py db init
+python src/cli.py yaml validate data/yamls/
+```
+
+**✅ CLI機能実装済み (PR #14)**
+
+### データ構造
+
+#### YAML形式（Notion管理）
+```yaml
+run_title: "作品タイトル"
+model: "モデル名"
+loras: ["LoRA名"]
+prompt: "プロンプト"
+negative: "ネガティブプロンプト"
+cfg: 7.0
+steps: 20
+```
+
+## 開発
+
+### Claude GitHub App連携開発フロー
+
+このプロジェクトは**Claude GitHub App**を使用した自動実装に対応しています。
+
+#### Issue作成 → 自動実装フロー
+1. **Issue作成**: 機能要望をGitHub Issueとして作成
+2. **@claudeメンション**: Issue内で`@claude この Issue を実装してください`
+3. **自動実装**: Claude GitHub Appが自動でコード実装・テスト作成
+4. **PR確認**: 生成されたPull Requestをレビュー・マージ
+
+#### 開発ツール確認
+```bash
+# テスト実行
+python3 -m pytest
+
+# 型チェック  
+python3 -m mypy src/
+
+# リンター（一時無効化中）
+python3 -m ruff check src/
+```
+
+### 手動開発時の注意事項
+- **CLAUDE.md**を必ず確認（プロジェクト固有のガイドライン）
+- **既存モジュール**を活用（DatabaseManager, YAMLLoader）
+- **テスト**は必須（pytest + mypy + ruff）
+
+### トラブルシューティング
+
+#### よくある問題
+- **Python 3.12未満**: 型ヒント構文エラー
+- **依存関係不足**: `pip install -r requirements.txt`で解決
+- **import エラー**: `PYTHONPATH`設定または`python -m`使用
+
+#### サポート
+- **開発ガイド**: [CLAUDE.md](CLAUDE.md)参照
+- **Issue**: GitHub Issueで質問・バグ報告
+- **実装依頼**: @claudeメンションで自動実装
+
+## ライセンス
+
 MIT License