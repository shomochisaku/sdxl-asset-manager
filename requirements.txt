# Core dependencies
PyYAML>=6.0.1
requests>=2.31.0
python-dotenv>=1.0.0
click>=8.1.7

# Database
SQLAlchemy>=2.0.23
alembic>=1.13.0

# Notion API
notion-client>=2.2.1

# CLI utilities
tabulate>=0.9.0

# Data processing
pandas>=2.1.4
Pillow>=10.1.0

# LLM and embeddings
openai>=1.6.1
<<<<<<< HEAD
anthropic>=0.8.0
# langchain>=0.1.0  # optional
# chromadb>=0.4.20  # optional
=======
anthropic>=0.18.0
>>>>>>> 47baaf3f

# Development dependencies
pytest>=7.4.3
pytest-cov>=4.1.0
pytest-asyncio>=0.21.0
mypy>=1.7.1
ruff>=0.1.8
black>=23.12.0
types-PyYAML>=6.0.12.12
types-requests>=2.31.0.10
types-tabulate>=0.9.0<|MERGE_RESOLUTION|>--- conflicted
+++ resolved
@@ -1,40 +1,34 @@
-# Core dependencies
-PyYAML>=6.0.1
-requests>=2.31.0
-python-dotenv>=1.0.0
-click>=8.1.7
-
-# Database
-SQLAlchemy>=2.0.23
-alembic>=1.13.0
-
-# Notion API
-notion-client>=2.2.1
-
-# CLI utilities
-tabulate>=0.9.0
-
-# Data processing
-pandas>=2.1.4
-Pillow>=10.1.0
-
-# LLM and embeddings
-openai>=1.6.1
-<<<<<<< HEAD
-anthropic>=0.8.0
-# langchain>=0.1.0  # optional
-# chromadb>=0.4.20  # optional
-=======
-anthropic>=0.18.0
->>>>>>> 47baaf3f
-
-# Development dependencies
-pytest>=7.4.3
-pytest-cov>=4.1.0
-pytest-asyncio>=0.21.0
-mypy>=1.7.1
-ruff>=0.1.8
-black>=23.12.0
-types-PyYAML>=6.0.12.12
-types-requests>=2.31.0.10
+# Core dependencies
+PyYAML>=6.0.1
+requests>=2.31.0
+python-dotenv>=1.0.0
+click>=8.1.7
+
+# Database
+SQLAlchemy>=2.0.23
+alembic>=1.13.0
+
+# Notion API
+notion-client>=2.2.1
+
+# CLI utilities
+tabulate>=0.9.0
+
+# Data processing
+pandas>=2.1.4
+Pillow>=10.1.0
+
+# LLM and embeddings
+openai>=1.6.1
+anthropic>=0.18.0
+
+# Development dependencies
+pytest>=7.4.3
+pytest-cov>=4.1.0
+pytest-asyncio>=0.21.0
+mypy>=1.7.1
+ruff>=0.1.8
+black>=23.12.0
+types-PyYAML>=6.0.12.12
+types-requests>=2.31.0.10
 types-tabulate>=0.9.0